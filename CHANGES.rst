--- conflicted
+++ resolved
@@ -1,19 +1,15 @@
 0.8 (unreleased)
 ----------------
 
-<<<<<<< HEAD
 - Add fiberloss module with support for more realistic fiberloss calculations.
 - Add optional dependency on galsim (only required for on-the-fly fiberloss
   calculations).
-=======
-- No changes yet.
 
 0.7 (2016-12-02)
 ----------------
 
 - Add scattered moon surface brightness attribute to Moon model.
 - This is a minor release with a change required for DESI survey simulations.
->>>>>>> 6025c879
 
 0.6 (2016-11-09)
 ----------------
